# 基于 categraf 下的 oracle 插件采集 Oracle 数据库实例指标配置文件
[[metrics]]
mesurement = "sessions"
label_fields = [ "status", "type" ]
metric_fields = [ "value" ]
timeout = "3s"
request = '''
SELECT status, type, COUNT(*) as value FROM v$session GROUP BY status, type
'''

[[metrics]]
mesurement = "lock"
metric_fields = [ "cnt" ]
timeout = "3s"
request = '''
SELECT COUNT(*) AS cnt
  FROM ALL_OBJECTS A, V$LOCKED_OBJECT B, SYS.GV_$SESSION C
 WHERE A.OBJECT_ID = B.OBJECT_ID
   AND B.PROCESS = C.PROCESS
'''

[[metrics]]
mesurement = "slow_queries"
metric_fields = [ "p95_time_usecs" , "p99_time_usecs"]
timeout = "3s"
request = '''
select  percentile_disc(0.95)  within group (order by elapsed_time) as p95_time_usecs, 
  percentile_disc(0.99)  within group (order by elapsed_time) as p99_time_usecs 
from v$sql where last_active_time >= sysdate - 5/(24*60)
'''

[[metrics]]
mesurement = "resource"
label_fields = [ "resource_name" ]
metric_fields = [ "current_utilization", "limit_value" ]
timeout = "3s"
request = '''
  SELECT 
    resource_name,
    current_utilization,
    CASE 
      WHEN TRIM(limit_value) LIKE 'UNLIMITED' THEN '-1' 
      ELSE TRIM(limit_value) 
    END as limit_value 
  FROM v$resource_limit
'''
# 如果查询没有返回结果 即忽略错误 默认不忽略错误
IgnoreZeroResult = true

[[metrics]]
mesurement = "asm_diskgroup"
label_fields = [ "name" ]
metric_fields = [ "total", "free" ]
timeout = "3s"
request = '''
  SELECT 
    name,
    total_mb * 1024 * 1024 AS total,
    free_mb * 1024 * 1024 AS free
  FROM 
    v$asm_diskgroup_stat 
  WHERE 
    EXISTS (
      SELECT 1 FROM v$datafile WHERE name LIKE '+%'
    )
'''
IgnoreZeroResult = true

[[metrics]]
mesurement = "activity"
metric_fields = [ "value" ]
field_to_append = "name"
timeout = "3s"
request = '''
  SELECT name, value 
  FROM v$sysstat 
  WHERE name IN (
    'parse count (total)', 
    'execute count', 
    'user commits', 
    'user rollbacks'
  )
'''

[[metrics]]
mesurement = "process"
metric_fields = [ "count" ]
timeout = "3s"
request = "SELECT COUNT(*) as count FROM v$process"

# 11g 及以下版本
[[metrics]]
mesurement = "wait_time"
metric_fields = [ "value" ]
label_fields = ["wait_class"]
timeout = "3s"
request = '''
SELECT
  n.wait_class as WAIT_CLASS,
  round(m.time_waited/m.INTSIZE_CSEC,3) as VALUE
FROM
  v$waitclassmetric  m, v$system_wait_class n
WHERE
  m.wait_class_id=n.wait_class_id AND n.wait_class != 'Idle'
'''
IgnoreZeroResult = true

# 12c 及以上版本或 CDB 模式
[[metrics]]
mesurement = "wait_time"
label_fields = [ "wait_class", "con_id" ]
metric_fields = [ "time_waited_sec_total" ]
field_to_append= "wait_class"
timeout = "3s"
request = '''
select
  wait_class,
  round(time_waited/100,3) time_waited_sec_total,
  con_id
from v$system_wait_class
where wait_class <> 'Idle'
'''
IgnoreZeroResult = true

[[metrics]]
mesurement = "tablespace"
label_fields = [ "tablespace", "type" ]
metric_fields = [ "bytes", "max_bytes", "free", "used_percent" ]
timeout = "3s"
request = '''
SELECT
    dt.tablespace_name as tablespace,
    dt.contents as type,
    dt.block_size * dtum.used_space as bytes,
    dt.block_size * dtum.tablespace_size as max_bytes,
    dt.block_size * (dtum.tablespace_size - dtum.used_space) as free,
<<<<<<< HEAD
    dtum.used_percent as used_percent
=======
    dtum.used_percent
>>>>>>> 8cea5c28
FROM  dba_tablespace_usage_metrics dtum, dba_tablespaces dt
WHERE dtum.tablespace_name = dt.tablespace_name
and dt.contents != 'TEMPORARY'
union
SELECT
    dt.tablespace_name as tablespace,
    'TEMPORARY' as type,
    dt.tablespace_size - dt.free_space as bytes,
    dt.tablespace_size as max_bytes,
    dt.free_space as free,
<<<<<<< HEAD
    ((dt.tablespace_size - dt.free_space) / dt.tablespace_size) as used_percent
=======
    ((dt.tablespace_size - dt.free_space) / dt.tablespace_size) AS used_percent
>>>>>>> 8cea5c28
FROM  dba_temp_free_space dt
order by tablespace
'''

[[metrics]]
mesurement = "db_system"
label_fields = [ "name" ]
metric_fields = [ "value" ]
timeout = "3s"
request = '''
select name, value 
from v$parameter 
where name in ('cpu_count', 'sga_max_size', 'pga_aggregate_limit')
'''

[[metrics]]
mesurement = "top_sql"
label_fields = [ "sql_id", "sql_text" ]
metric_fields = [ "elapsed" ]
timeout = "3s"
request = '''
select * from (
select sql_id, elapsed_time / 1000000 as elapsed, SUBSTRB(REPLACE(sql_text,'',' '),1,55) as sql_text
from   V$SQLSTATS
order by elapsed_time desc
) where ROWNUM <= 15
'''
IgnoreZeroResult = true

[[metrics]]
mesurement = "cache_hit_ratio"
label_fields = [ "cache_hit_type" ]
metric_fields = [ "value" ]
timeout = "3s"
request = '''
select metric_name cache_hit_type, value
from v$sysmetric
where group_id=2 and metric_id in (2000,2050,2112,2110)
'''
IgnoreZeroResult = true

[[metrics]]
mesurement = "parameter_sessions"
metric_fields = [ "value" ]
timeout = "3s"
request = "select value  from v$parameter t where t.name = 'sessions'"

[[metrics]]
mesurement = "env"
label_fields = [ "host_name" ]
metric_fields = [ "is_rac" ]
timeout = "3s"
request = '''
select host_name,
decode((select value from v$option where parameter = 'Real Application Clusters'), 'TRUE',1,0) as is_rac
from v$instance
'''

[[metrics]]
mesurement = "env"
label_fields = [ "version" ]
metric_fields = [ "running_time" ]
timeout = "3s"
request = '''
SELECT version, trunc(sysdate - startup_time) AS running_time FROM v$instance
'''

[[metrics]]
mesurement = "env"
label_fields = [ "platform_name", "log_mode", "force_logging", "flashback_on", "database_role", "open_mode", "nls_characterset" ]
metric_fields = [ "value" ]
timeout = "3s"
request = '''
select platform_name, log_mode, force_logging, flashback_on, database_role, open_mode,
(select value from nls_database_parameters where parameter = 'NLS_CHARACTERSET') as nls_characterset, 1 as value 
from v$database
'''

[[metrics]]
mesurement = "env"
label_fields = [ "name" ]
metric_fields = [ "redo_value" ]
timeout = "3s"
request = '''
with temp as(
  select 
    count(group#) as group_num,
    min(members) as member_num,
    min(bytes/1024/1024) as log_size 
  from v$log
)
select  'group_num' as name ,group_num as redo_value from temp
union all
select  'member_num' as name ,member_num as redo_value from temp
union all
select  'log_size' as name ,log_size as redo_value from temp
'''

[[metrics]]
mesurement = "env"
metric_fields = [ "redo_switch_value" ]
timeout = "3s"
request = '''
select max(sequence#) as redo_switch_value from v$log
'''

[[metrics]]
mesurement = "env"
metric_fields = [ "vols" ]
timeout = "3s"
request = '''
select to_char(sum(bytes)) as vols from dba_segments
'''

[[metrics]]
mesurement = "events"
label_fields = [ "event_name"]
metric_fields = [ "value" ]
timeout = "3s"
request = '''
select event as event_name, count(*) as value
   from v$session_wait
      where wait_time >= -1 group by event order by 2 desc
'''

[[metrics]]
mesurement = "db_time"
metric_fields = [ "value" ]
timeout = "3s"
request = '''
select value from v$sys_time_model t where t.STAT_NAME = 'DB time'
'''

[[metrics]]
mesurement = "sysmetric"
metric_fields = [ "value" ]
field_to_append = "metric_name"
timeout = "3s"
request = '''
select replace(metric_name,'%','') as metric_name ,value from v$sysmetric  where group_id = 2 and metric_name != 'Average Synchronous Single-Block Read Latency'
'''

[[metrics]]
mesurement = "sysstat"
metric_fields = [ "value" ]
field_to_append = "name"
timeout = "3s"
request = '''
select name , trunc(sum(value), 2) as value
  from (select decode(name,
                      'physical read total IO requests',
                      'Oracle IOPS',
                      'physical write total IO requests',
                      'Oracle IOPS',
                      'redo writes',
                      'Oracle IOPS',
                      'physical read total bytes',
                      'Oracle MBPS',
                      'physical write total bytes',
                      'Oracle MBPS',
                      'redo size',
                      'Oracle MBPS') as name,
               decode(name,
                      'physical read total IO requests',
                      value,
                      'physical write total IO requests',
                      value,
                      'redo writes',
                      value,
                      'physical read total bytes',
                      value / 1024 / 1024,
                      'physical write total bytes',
                      value / 1024 / 1024,
                      'redo size',
                      value / 1024 / 1024) as value
          from v$sysstat
         where name in (
                        'physical read total bytes',
                        'physical write total bytes',
                        'physical read total IO requests',
                        'physical write total IO requests',
                        'redo writes',
                        'redo size'))
 where name is not null
 group by name
union all
SELECT a.name, a.value
  FROM v$sysstat a, v$statname b
 where a.statistic# = b.statistic#
   and b.name in (
                  'consistent gets',
                  'execute count',
                  'parse count (hard)',
                  'parse count (total)',
                  'redo size',
                  'redo writes',
                  'sorts (disk)',
                  'sorts (memory)',
                  'sorts (rows)',
                  'user commits',
            'user rollbacks',
            'logons cumulative',
                  'bytes sent via SQL*Net to client',
                  'bytes received via SQL*Net from client')
'''

[[metrics]]
mesurement = "recovery_file_dest"
metric_fields = [ "value" ]
timeout = "3s"
request = '''
select sum(t.PERCENT_SPACE_USED) as value from V$RECOVERY_AREA_USAGE t
'''

[[metrics]]
mesurement = "recovery_file_dest"
label_fields = [ "file_type"]
metric_fields = [ "percent_space_used" ]
request = '''
select t.file_type,t.percent_space_used from V$RECOVERY_AREA_USAGE t
'''

[[metrics]]
mesurement = "rman_status"
metric_fields = [ "value"]
timeout = "3s"
request = '''
select decode(max(t.COMPLETION_TIME),'', 0,case when sysdate-max(t.COMPLETION_TIME) > 1 then 0 else 1 end) as value
  from v$backup_piece t
 where t.STATUS = 'A'
'''

[[metrics]]
mesurement = "rman_info"
label_fields = [ "recid", "lv_type", "controlfile_included", "status", "device_type", "start_time", "completion_time", "elapsed_seconds", "bak_size", "compressed", "tag" ]
metric_fields = [ "value"]
timeout = "3s"
request = '''
select a.recid as recid,
               decode(b.incremental_level,
                      '',
                      decode(backup_type, 'L', 'Archivelog', 'ControlFile'),
                      1,
                      'Incr-1',
                      0,
                      'Incr-0',
                      b.incremental_level) as lv_type,
               b.controlfile_included as controlfile_included,
               decode(a.status,
                      'A',
                      'AVAILABLE',
                      'D',
                      'DELETED',
                      'X',
                      'EXPIRED',
                      'ERROR') as status,
               a.device_type as device_type,
               a.start_time as start_time,
               a.completion_time as completion_time,
               a.elapsed_seconds as elapsed_seconds,
               round(a.bytes / 1024 / 1024 / 1024,3) as bak_size,
               a.compressed as compressed,
               a.tag as tag,
               1 as value
          from v$backup_piece a, v$backup_set b
         where a.set_stamp = b.set_stamp
           and a.deleted = 'NO'
           and a.set_count = b.set_count
           and a.start_time > sysdate-8
         order by a.completion_time desc
'''

[[metrics]]
mesurement = "dataguard_exist"
metric_fields = [ "value" ]
timeout = "3s"
request = '''
select decode(db_unique_name, 'NONE', 0, 1) as value
  from v$archive_dest_status
 where dest_name = 'LOG_ARCHIVE_DEST_2'
'''

[[metrics]]
mesurement = "dataguard_status"
metric_fields = [ "value" ]
timeout = "3s"
request = '''
select case
         when db_unique_name = 'NONE' then
          0
         when status != 'VALID' then
          1
         else
          decode(recovery_mode,
                 'IDLE',
                 1,
                 'MANAGED',
                 2,
                 'MANAGED REAL TIME APPLY',
                 2,
                 'LOGICAL REAL TIME APPLY',
                 2,
                 'LOGICAL APPLY',
                 2,
                 1)
       end as value
  from v$archive_dest_status
 where dest_name = 'LOG_ARCHIVE_DEST_2'
'''

[[metrics]]
mesurement = "archivelog"
label_fields = [ "log_day" ]
metric_fields = [ "count" ]
timeout = "3s"
request = '''
select to_char(trunc(completion_time), 'YYYY-MM-DD') as log_day, count(*) as count 
from v$archived_log 
group by trunc(completion_time)
'''
IgnoreZeroResult = true

[[metrics]]
mesurement = "applylag"
metric_fields = [ "value" ]
timeout = "3s"
request = '''
SELECT ROUND(EXTRACT(DAY FROM TO_DSINTERVAL(value)) * 86400 +
             EXTRACT(HOUR FROM TO_DSINTERVAL(value)) * 3600 +
             EXTRACT(MINUTE FROM TO_DSINTERVAL(value)) * 60 +
             EXTRACT(SECOND FROM TO_DSINTERVAL(value))) AS value
FROM v$dataguard_stats
WHERE name = 'apply lag'
'''
IgnoreZeroResult = true<|MERGE_RESOLUTION|>--- conflicted
+++ resolved
@@ -134,11 +134,7 @@
     dt.block_size * dtum.used_space as bytes,
     dt.block_size * dtum.tablespace_size as max_bytes,
     dt.block_size * (dtum.tablespace_size - dtum.used_space) as free,
-<<<<<<< HEAD
-    dtum.used_percent as used_percent
-=======
     dtum.used_percent
->>>>>>> 8cea5c28
 FROM  dba_tablespace_usage_metrics dtum, dba_tablespaces dt
 WHERE dtum.tablespace_name = dt.tablespace_name
 and dt.contents != 'TEMPORARY'
@@ -149,11 +145,7 @@
     dt.tablespace_size - dt.free_space as bytes,
     dt.tablespace_size as max_bytes,
     dt.free_space as free,
-<<<<<<< HEAD
-    ((dt.tablespace_size - dt.free_space) / dt.tablespace_size) as used_percent
-=======
     ((dt.tablespace_size - dt.free_space) / dt.tablespace_size) AS used_percent
->>>>>>> 8cea5c28
 FROM  dba_temp_free_space dt
 order by tablespace
 '''
