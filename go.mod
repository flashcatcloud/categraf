module flashcat.cloud/categraf

<<<<<<< HEAD
=======
godebug x509negativeserial=1

>>>>>>> a5aa9b9a
go 1.23.0

toolchain go1.24.3

require (
	github.com/alecthomas/units v0.0.0-20211218093645-b94a6e3cc137
	github.com/chai2010/winsvc v0.0.0-20200705094454-db7ec320025c
	github.com/coreos/go-systemd v0.0.0-20191104093116-d3cd4ed1dbcf
	github.com/docker/docker v24.0.9+incompatible
	github.com/emirpasic/gods v1.18.1
	github.com/gaochao1/sw v1.0.0
	github.com/gin-gonic/gin v1.9.1
	github.com/go-kit/log v0.2.1
	github.com/go-redis/redis/v8 v8.11.5
	github.com/go-sql-driver/mysql v1.6.0
	github.com/gobwas/glob v0.2.3
	github.com/gogo/protobuf v1.3.2
	github.com/golang/protobuf v1.5.3
	github.com/golang/snappy v0.0.4
	github.com/gosnmp/gosnmp v1.37.0
	github.com/hashicorp/consul/api v1.15.3
	github.com/influxdata/line-protocol/v2 v2.2.1
	github.com/jackc/pgx/v4 v4.18.2
	github.com/jcmturner/gokrb5/v8 v8.4.4
	github.com/json-iterator/go v1.1.12
	github.com/koding/multiconfig v0.0.0-20171124222453-69c27309b2d7
	github.com/krallistic/kazoo-go v0.0.0-20170526135507-a15279744f4e
	github.com/mattn/go-isatty v0.0.20
	github.com/matttproud/golang_protobuf_extensions v1.0.4
	github.com/miekg/dns v1.1.50
	github.com/moby/ipvs v1.0.2
	github.com/oklog/run v1.1.0
	github.com/orcaman/concurrent-map v1.0.0
	github.com/patrickmn/go-cache v2.1.0+incompatible
	github.com/pkg/errors v0.9.1
	github.com/prometheus/client_golang v1.18.0
	github.com/prometheus/client_model v0.6.0
	github.com/prometheus/common v0.47.0
	github.com/prometheus/prometheus v0.40.0
	github.com/shirou/gopsutil/v3 v3.22.5
	github.com/sirupsen/logrus v1.9.3
	github.com/stretchr/testify v1.9.0
	github.com/toolkits/pkg v1.3.7
	github.com/ulricqin/gosnmp v0.0.1
	github.com/xdg/scram v1.0.5
	go.mongodb.org/mongo-driver v1.10.2
	go.opentelemetry.io/otel/metric v1.18.0 // indirect
	go.opentelemetry.io/otel/trace v1.18.0 // indirect
	go.uber.org/multierr v1.8.0 // indirect
	golang.org/x/net v0.38.0
	golang.org/x/sys v0.31.0
	golang.org/x/text v0.23.0
	gopkg.in/yaml.v3 v3.0.1 // indirect
)

require (
	cloud.google.com/go/compute/metadata v0.2.3 // indirect
	github.com/Azure/go-ntlmssp v0.0.0-20221128193559-754e69321358 // indirect
	github.com/Masterminds/semver v1.5.0 // indirect
	github.com/alecthomas/participle v0.4.1 // indirect
	github.com/alibabacloud-go/alibabacloud-gateway-spi v0.0.4 // indirect
	github.com/alibabacloud-go/debug v0.0.0-20190504072949-9472017b5c68 // indirect
	github.com/alibabacloud-go/endpoint-util v1.1.0 // indirect
	github.com/alibabacloud-go/openapi-util v0.0.11 // indirect
	github.com/alibabacloud-go/tea-utils v1.3.1 // indirect
	github.com/alibabacloud-go/tea-utils/v2 v2.0.0 // indirect
	github.com/alibabacloud-go/tea-xml v1.1.2 // indirect
	github.com/aliyun/credentials-go v1.2.6 // indirect
	github.com/awnumar/memcall v0.2.0 // indirect
	github.com/aws/aws-sdk-go-v2/feature/ec2/imds v1.12.22 // indirect
	github.com/aws/aws-sdk-go-v2/internal/configsources v1.1.28 // indirect
	github.com/aws/aws-sdk-go-v2/internal/endpoints/v2 v2.4.22 // indirect
	github.com/aws/aws-sdk-go-v2/internal/ini v1.3.29 // indirect
	github.com/aws/aws-sdk-go-v2/service/internal/presigned-url v1.9.22 // indirect
	github.com/aws/aws-sdk-go-v2/service/sso v1.12.1 // indirect
	github.com/aws/aws-sdk-go-v2/service/ssooidc v1.14.1 // indirect
	github.com/aws/smithy-go v1.13.5 // indirect
	github.com/bytedance/sonic v1.9.1 // indirect
	github.com/chenzhuoyu/base64x v0.0.0-20221115062448-fe3a3abad311 // indirect
	github.com/clbanning/mxj/v2 v2.5.5 // indirect
	github.com/dennwc/ioctl v1.0.0 // indirect
	github.com/emicklei/go-restful/v3 v3.11.0 // indirect
	github.com/frankban/quicktest v1.14.3 // indirect
	github.com/gabriel-vasile/mimetype v1.4.2 // indirect
	github.com/go-asn1-ber/asn1-ber v1.5.5 // indirect
	github.com/goccy/go-json v0.10.2 // indirect
	github.com/google/gnostic-models v0.6.8 // indirect
	github.com/google/s2a-go v0.1.7 // indirect
	github.com/jackc/chunkreader/v2 v2.0.1 // indirect
	github.com/jackc/pgconn v1.14.3 // indirect
	github.com/jackc/pgio v1.0.0 // indirect
	github.com/jackc/pgpassfile v1.0.0 // indirect
	github.com/jackc/pgproto3/v2 v2.3.3 // indirect
	github.com/jackc/pgservicefile v0.0.0-20221227161230-091c0ba34f0a // indirect
	github.com/jackc/pgtype v1.14.0 // indirect
	github.com/jcmturner/goidentity/v6 v6.0.1 // indirect
	github.com/josharian/native v1.1.0 // indirect
	github.com/klauspost/cpuid/v2 v2.2.4 // indirect
	github.com/likexian/gokit v0.25.13 // indirect
	github.com/mdlayher/genetlink v1.3.2 // indirect
	github.com/mdlayher/socket v0.4.1 // indirect
	github.com/minio/highwayhash v1.0.3 // indirect
	github.com/montanaflynn/stats v0.0.0-20171201202039-1bf9dbcd8cbe // indirect
	github.com/nats-io/jwt/v2 v2.7.3 // indirect
	github.com/nats-io/nkeys v0.4.10 // indirect
	github.com/nats-io/nuid v1.0.1 // indirect
	github.com/ovh/go-ovh v1.1.0 // indirect
	github.com/pion/logging v0.2.2 // indirect
	github.com/pion/transport/v2 v2.2.10 // indirect
	github.com/pion/transport/v3 v3.0.7 // indirect
	github.com/shirou/gopsutil v3.21.11+incompatible // indirect
	github.com/siebenmann/go-kstat v0.0.0-20210513183136-173c9b0a9973 // indirect
	github.com/tidwall/match v1.1.1 // indirect
	github.com/tidwall/pretty v1.2.0 // indirect
	github.com/tjfoc/gmsm v1.3.2 // indirect
	github.com/twitchyliquid64/golang-asm v0.15.1 // indirect
	github.com/xhit/go-str2duration/v2 v2.1.0 // indirect
	golang.org/x/arch v0.3.0 // indirect
	google.golang.org/genproto/googleapis/rpc v0.0.0-20231106174013-bbf56f31fb17 // indirect
	gopkg.in/mgo.v2 v2.0.0-20190816093944-a6b53ec6cb22 // indirect
)

require (
	cloud.google.com/go/monitoring v1.16.3
	github.com/AlekSi/pointer v1.2.0
	github.com/IBM/sarama v1.42.1
	github.com/Knetic/govaluate v3.0.1-0.20171022003610-9aa49832a739+incompatible
	github.com/NVIDIA/go-dcgm v0.0.0-20240118201113-3385e277e49f
	github.com/NVIDIA/go-nvml v0.12.0-2
	github.com/alecthomas/kingpin/v2 v2.4.0
	github.com/alibabacloud-go/cms-20190101/v8 v8.0.0
	github.com/alibabacloud-go/cms-export-20211101/v2 v2.0.0
	github.com/alibabacloud-go/darabonba-openapi/v2 v2.0.0
	github.com/alibabacloud-go/tea v1.1.19
	github.com/araddon/dateparse v0.0.0-20210429162001-6b43995a97de
	github.com/awnumar/memguard v0.22.4
	github.com/aws/aws-sdk-go-v2 v1.17.4
	github.com/aws/aws-sdk-go-v2/config v1.18.12
	github.com/aws/aws-sdk-go-v2/credentials v1.13.12
	github.com/aws/aws-sdk-go-v2/service/cloudwatch v1.5.0
	github.com/aws/aws-sdk-go-v2/service/sts v1.18.3
	github.com/beevik/ntp v1.3.1
	github.com/bits-and-blooms/bitset v1.13.0
	github.com/blang/semver/v4 v4.0.0
	github.com/bmatcuk/doublestar/v3 v3.0.0
	github.com/coreos/go-systemd/v22 v22.5.0
	github.com/dennwc/btrfs v0.0.0-20230312211831-a1f570bd01a1
	github.com/ema/qdisc v1.0.0
	github.com/go-ldap/ldap/v3 v3.4.6
	github.com/godbus/dbus/v5 v5.0.4
	github.com/google/gnxi v0.0.0-20240912171544-ef18504847b0
	github.com/hashicorp/go-envparse v0.1.0
	github.com/hodgesds/perf-utils v0.7.0
	github.com/illumos/go-kstat v0.0.0-20210513183136-173c9b0a9973
	github.com/jsimonetti/rtnetlink v1.4.1
	github.com/kardianos/service v1.2.2
	github.com/karrick/godirwalk v1.10.3
	github.com/likexian/whois v1.15.0
	github.com/likexian/whois-parser v1.24.8
	github.com/lufia/iostat v1.2.1
	github.com/mattn/go-xmlrpc v0.0.3
	github.com/mdlayher/ethtool v0.1.0
	github.com/mdlayher/netlink v1.7.2
	github.com/mdlayher/wifi v0.1.0
	github.com/nats-io/nats-server/v2 v2.10.27
	github.com/openconfig/gnmi v0.11.0
	github.com/opencontainers/selinux v1.11.0
	github.com/percona/percona-toolkit v0.0.0-20211210121818-b2860eee3152
	github.com/pion/dtls/v2 v2.2.12
	github.com/prometheus-community/go-runit v0.1.0
	github.com/prometheus-community/pro-bing v0.1.0
	github.com/safchain/ethtool v0.3.0
	github.com/sijms/go-ora/v2 v2.8.6
	github.com/sleepinggenius2/gosmi v0.4.4
	github.com/tidwall/gjson v1.14.4
	github.com/vmware/govmomi v0.29.0
	golang.org/x/exp v0.0.0-20230713183714-613f0c0eb8a1
	google.golang.org/genproto/googleapis/api v0.0.0-20231106174013-bbf56f31fb17
	howett.net/plist v1.0.1
	k8s.io/kubelet v0.29.2
)

replace gopkg.in/yaml.v2 => github.com/rfratto/go-yaml v0.0.0-20211119180816-77389c3526dc

require (
	cloud.google.com/go/compute v1.23.3 // indirect
	github.com/Azure/azure-sdk-for-go v65.0.0+incompatible // indirect
	github.com/Azure/go-autorest v14.2.0+incompatible // indirect
	github.com/Azure/go-autorest/autorest v0.11.28 // indirect
	github.com/Azure/go-autorest/autorest/adal v0.9.21 // indirect
	github.com/Azure/go-autorest/autorest/date v0.3.0 // indirect
	github.com/Azure/go-autorest/autorest/to v0.4.0 // indirect
	github.com/Azure/go-autorest/autorest/validation v0.3.1 // indirect
	github.com/Azure/go-autorest/logger v0.2.1 // indirect
	github.com/Azure/go-autorest/tracing v0.6.0 // indirect
	github.com/BurntSushi/toml v1.1.0 // indirect
	github.com/Microsoft/go-winio v0.5.2 // indirect
	github.com/alouca/gologger v0.0.0-20120904114645-7d4b7291de9c // indirect
	github.com/armon/go-metrics v0.3.10 // indirect
	github.com/asaskevich/govalidator v0.0.0-20210307081110-f21760c49a8d // indirect
	github.com/aws/aws-sdk-go v1.44.128 // indirect
	github.com/beorn7/perks v1.0.1 // indirect
	github.com/cenkalti/backoff v2.2.1+incompatible
	github.com/cespare/xxhash/v2 v2.2.0
	github.com/cncf/xds/go v0.0.0-20231109132714-523115ebc101 // indirect
	github.com/davecgh/go-spew v1.1.1
	github.com/denisenkom/go-mssqldb v0.12.2
	github.com/dennwc/varint v1.0.0 // indirect
	github.com/dgryski/go-rendezvous v0.0.0-20200823014737-9f7001d12a5f // indirect
	github.com/digitalocean/godo v1.88.0 // indirect
	github.com/docker/distribution v2.8.2+incompatible // indirect
	github.com/docker/go-connections v0.4.0
	github.com/docker/go-units v0.5.0 // indirect
	github.com/eapache/go-resiliency v1.4.0 // indirect
	github.com/eapache/go-xerial-snappy v0.0.0-20230731223053-c322873962e3 // indirect
	github.com/eapache/queue v1.1.0 // indirect
	github.com/edsrzf/mmap-go v1.1.0 // indirect
	github.com/envoyproxy/go-control-plane v0.11.1 // indirect
	github.com/envoyproxy/protoc-gen-validate v1.0.2 // indirect
	github.com/fatih/camelcase v1.0.0 // indirect
	github.com/fatih/color v1.16.0 // indirect
	github.com/fatih/structs v1.1.0 // indirect
	github.com/felixge/httpsnoop v1.0.3 // indirect
	github.com/freedomkk-qfeng/go-fastping v0.0.0-20160109021039-d7bb493dee3e
	github.com/fsnotify/fsnotify v1.6.0 // indirect
	github.com/gin-contrib/sse v0.1.0 // indirect
	github.com/go-logfmt/logfmt v0.5.1 // indirect
	github.com/go-logr/logr v1.3.0 // indirect
	github.com/go-logr/stdr v1.2.2 // indirect
	github.com/go-ole/go-ole v1.2.6 // indirect
	github.com/go-openapi/analysis v0.21.2 // indirect
	github.com/go-openapi/errors v0.20.2 // indirect
	github.com/go-openapi/jsonpointer v0.19.6 // indirect
	github.com/go-openapi/jsonreference v0.20.2 // indirect
	github.com/go-openapi/loads v0.21.1 // indirect
	github.com/go-openapi/spec v0.20.5 // indirect
	github.com/go-openapi/strfmt v0.21.3 // indirect
	github.com/go-openapi/swag v0.22.3 // indirect
	github.com/go-openapi/validate v0.21.0 // indirect
	github.com/go-playground/locales v0.14.1 // indirect
	github.com/go-playground/universal-translator v0.18.1 // indirect
	github.com/go-playground/validator/v10 v10.14.0 // indirect
	github.com/go-resty/resty/v2 v2.1.1-0.20191201195748-d7b97669fe48 // indirect
	github.com/go-zookeeper/zk v1.0.3 // indirect
	github.com/golang-jwt/jwt/v4 v4.5.2 // indirect
	github.com/golang-sql/civil v0.0.0-20190719163853-cb61b32ac6fe // indirect
	github.com/golang-sql/sqlexp v0.1.0 // indirect
	github.com/golang/groupcache v0.0.0-20210331224755-41bb18bfe9da
	github.com/google/go-cmp v0.6.0 // indirect
	github.com/google/go-querystring v1.1.0 // indirect
	github.com/google/gofuzz v1.2.0 // indirect
	github.com/google/gopacket v1.1.19
	github.com/google/uuid v1.6.0 // indirect
	github.com/googleapis/enterprise-certificate-proxy v0.3.2 // indirect
	github.com/googleapis/gax-go/v2 v2.12.0 // indirect
	github.com/gophercloud/gophercloud v1.0.0 // indirect
	github.com/gorilla/mux v1.8.1
	github.com/gorilla/websocket v1.5.0 // indirect
	github.com/grafana/regexp v0.0.0-20221005093135-b4c2bcb0a4b6
	github.com/hashicorp/cronexpr v1.1.1 // indirect
	github.com/hashicorp/errwrap v1.1.0 // indirect
	github.com/hashicorp/go-cleanhttp v0.5.2 // indirect
	github.com/hashicorp/go-hclog v1.6.3 // indirect
	github.com/hashicorp/go-immutable-radix v1.3.1 // indirect
	github.com/hashicorp/go-multierror v1.1.1 // indirect
	github.com/hashicorp/go-retryablehttp v0.7.7 // indirect
	github.com/hashicorp/go-rootcerts v1.0.2 // indirect
	github.com/hashicorp/go-uuid v1.0.3 // indirect
	github.com/hashicorp/golang-lru v0.5.4 // indirect
	github.com/hashicorp/nomad/api v0.0.0-20221102143410-8a95f1239005 // indirect
	github.com/hashicorp/serf v0.9.7 // indirect
	github.com/hetznercloud/hcloud-go v1.35.3 // indirect
	github.com/imdario/mergo v0.3.12
	github.com/ionos-cloud/sdk-go/v6 v6.1.3 // indirect
	github.com/jcmturner/aescts/v2 v2.0.0 // indirect
	github.com/jcmturner/dnsutils/v2 v2.0.0 // indirect
	github.com/jcmturner/gofork v1.7.6 // indirect
	github.com/jcmturner/rpc/v2 v2.0.3 // indirect
	github.com/jmespath/go-jmespath v0.4.0 // indirect
	github.com/josharian/intern v1.0.0 // indirect
	github.com/jpillora/backoff v1.0.0 // indirect
	github.com/julienschmidt/httprouter v1.3.0 // indirect
	github.com/klauspost/compress v1.18.0 // indirect
	github.com/kolo/xmlrpc v0.0.0-20220921171641-a4b6fa1dd06b
	github.com/leodido/go-urn v1.2.4 // indirect
	github.com/linode/linodego v1.9.3 // indirect
	github.com/lufia/plan9stats v0.0.0-20211012122336-39d0f177ccd0 // indirect
	github.com/mailru/easyjson v0.7.7
	github.com/mattn/go-colorable v0.1.13 // indirect
	github.com/mitchellh/go-homedir v1.1.0 // indirect
	github.com/mitchellh/mapstructure v1.5.0 // indirect
	github.com/modern-go/concurrent v0.0.0-20180306012644-bacd9c7ef1dd // indirect
	github.com/modern-go/reflect2 v1.0.2 // indirect
	github.com/munnerz/goautoneg v0.0.0-20191010083416-a7dc8b61c822 // indirect
	github.com/mwitkow/go-conntrack v0.0.0-20190716064945-2f068394615f // indirect
	github.com/oklog/ulid v1.3.1 // indirect
	github.com/opencontainers/go-digest v1.0.0 // indirect
	github.com/opencontainers/image-spec v1.0.2 // indirect
	github.com/pelletier/go-toml/v2 v2.0.8 // indirect
	github.com/pierrec/lz4/v4 v4.1.18 // indirect
	github.com/pmezard/go-difflib v1.0.0 // indirect
	github.com/power-devops/perfstat v0.0.0-20210106213030-5aafc221ea8c // indirect
	github.com/prometheus/alertmanager v0.24.0 // indirect
	github.com/prometheus/common/assets v0.2.0 // indirect
	github.com/prometheus/common/sigv4 v0.1.0 // indirect
	github.com/prometheus/exporter-toolkit v0.11.0
	github.com/prometheus/procfs v0.12.0
	github.com/rcrowley/go-metrics v0.0.0-20201227073835-cf1acfcdf475 // indirect
	github.com/samuel/go-zookeeper v0.0.0-20190923202752-2cc03de413da // indirect
	github.com/scaleway/scaleway-sdk-go v1.0.0-beta.9 // indirect
	github.com/shopspring/decimal v1.3.1 // indirect
	github.com/shurcooL/httpfs v0.0.0-20190707220628-8d4bc4ba7749 // indirect
	github.com/spf13/pflag v1.0.5 // indirect
	github.com/stretchr/objx v0.5.2 // indirect
	github.com/tklauser/go-sysconf v0.3.10 // indirect
	github.com/tklauser/numcpus v0.4.0 // indirect
	github.com/tomasen/fcgi_client v0.0.0-20180423082037-2bb3d819fd19
	github.com/ugorji/go/codec v1.2.11
	github.com/vishvananda/netlink v1.1.0 // indirect
	github.com/vishvananda/netns v0.0.0-20191106174202-0a2b9b5464df
	github.com/vultr/govultr/v2 v2.17.2 // indirect
	github.com/xdg-go/pbkdf2 v1.0.0 // indirect
	github.com/xdg-go/scram v1.1.2
	github.com/xdg-go/stringprep v1.0.4 // indirect
	github.com/xdg/stringprep v1.0.3 // indirect
	github.com/youmark/pkcs8 v0.0.0-20181117223130-1be2e3e5546d // indirect
	github.com/yusufpapurcu/wmi v1.2.2 // indirect
	go.opencensus.io v0.24.0 // indirect
	go.opentelemetry.io/contrib/instrumentation/net/http/otelhttp v0.44.0 // indirect
	go.opentelemetry.io/otel v1.18.0 // indirect
	go.uber.org/atomic v1.10.0 // indirect
	go.uber.org/automaxprocs v1.6.0 // indirect
	go.uber.org/goleak v1.2.0 // indirect
	golang.org/x/crypto v0.36.0
	golang.org/x/mod v0.17.0 // indirect
	golang.org/x/oauth2 v0.16.0 // indirect
	golang.org/x/sync v0.12.0
	golang.org/x/term v0.30.0 // indirect
	golang.org/x/time v0.10.0 // indirect
	golang.org/x/tools v0.21.1-0.20240508182429-e35e4ccd0d2d // indirect
	google.golang.org/api v0.149.0
	google.golang.org/appengine v1.6.8 // indirect
	google.golang.org/genproto v0.0.0-20231106174013-bbf56f31fb17
	google.golang.org/grpc v1.61.1
	google.golang.org/protobuf v1.33.0
	gopkg.in/inf.v0 v0.9.1 // indirect
	gopkg.in/ini.v1 v1.66.6 // indirect
	gopkg.in/natefinch/lumberjack.v2 v2.2.1
	gopkg.in/yaml.v2 v2.4.0 // indirect
	k8s.io/api v0.29.2
	k8s.io/apimachinery v0.29.2
	k8s.io/client-go v0.29.2
	k8s.io/klog/v2 v2.110.1 // indirect
	k8s.io/kube-openapi v0.0.0-20240220201932-37d671a357a5 // indirect
	k8s.io/utils v0.0.0-20230726121419-3b25d923346b // indirect
	sigs.k8s.io/json v0.0.0-20221116044647-bc3834ca7abd // indirect
	sigs.k8s.io/structured-merge-diff/v4 v4.4.1 // indirect
	sigs.k8s.io/yaml v1.3.0 // indirect
)

replace (
	github.com/googleapis/google-cloud-go/storage => cloud.google.com/go/storage v1.30.1
	github.com/prometheus/client_golang => github.com/flashcatcloud/client_golang v1.12.2-0.20220704074148-3b31f0c90903
	go.opentelemetry.io/collector => github.com/open-telemetry/opentelemetry-collector v0.54.0
)<|MERGE_RESOLUTION|>--- conflicted
+++ resolved
@@ -1,10 +1,7 @@
 module flashcat.cloud/categraf
 
-<<<<<<< HEAD
-=======
 godebug x509negativeserial=1
 
->>>>>>> a5aa9b9a
 go 1.23.0
 
 toolchain go1.24.3
