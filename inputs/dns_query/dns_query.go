--- conflicted
+++ resolved
@@ -49,6 +49,7 @@
 type Instance struct {
 	config.InstanceConfig
 
+	Enable bool `toml:"enable"`
 	// Domains or subdomains to query
 	Domains []string `toml:"domains"`
 
@@ -69,10 +70,10 @@
 }
 
 func (ins *Instance) Init() error {
+	if ins.Enable == false {
+		return nil
+	}
 	if len(ins.Servers) == 0 {
-<<<<<<< HEAD
-		return types.ErrInstancesEmpty
-=======
 		resolvPath := "/etc/resolv.conf"
 		if _, err := os.Stat(resolvPath); os.IsNotExist(err) {
 			return nil
@@ -86,7 +87,6 @@
 		if len(ins.Servers) == 0 {
 			return nil
 		}
->>>>>>> ae0ec3ac
 	}
 
 	if ins.Network == "" {
